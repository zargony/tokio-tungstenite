--- conflicted
+++ resolved
@@ -11,14 +11,10 @@
 version = "0.1.1"
 
 [dependencies]
-futures = "0.1.10"
-tokio-io = "0.1.1"
-tungstenite = "0.1.0"
-url = "1.4.0"
+futures = "*"
+tokio-io = "*"
+tungstenite = "0.1.1"
+url = "*"
 
-<<<<<<< HEAD
-tungstenite = "0.1.1"
-=======
 [dev-dependencies]
-tokio-core = "0.1.4"
->>>>>>> b2b77893
+tokio-core = "*"